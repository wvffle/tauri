--- conflicted
+++ resolved
@@ -12,8 +12,6 @@
 
   # integration tests
   "core/tests/restart",
-<<<<<<< HEAD
-  "core/tests/app-updater",
   "core/tests/tauri-codegen-test",
 
   # examples that only require Cargo
@@ -27,8 +25,6 @@
   "examples/state",
   "examples/streaming",
   #"examples/tauri-dynamic-lib",
-=======
->>>>>>> 0ab5f40d
 ]
 
 exclude = [
