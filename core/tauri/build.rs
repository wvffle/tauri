// Copyright 2019-2022 Tauri Programme within The Commons Conservancy
// SPDX-License-Identifier: Apache-2.0
// SPDX-License-Identifier: MIT

use heck::AsShoutySnakeCase;
use heck::AsSnakeCase;
use heck::ToSnakeCase;

use once_cell::sync::OnceCell;

use std::env::var_os;
use std::{
  env::var,
  path::{Path, PathBuf},
  sync::Mutex,
};

static CHECKED_FEATURES: OnceCell<Mutex<Vec<String>>> = OnceCell::new();

// checks if the given Cargo feature is enabled.
fn has_feature(feature: &str) -> bool {
  CHECKED_FEATURES
    .get_or_init(Default::default)
    .lock()
    .unwrap()
    .push(feature.to_string());

  // when a feature is enabled, Cargo sets the `CARGO_FEATURE_<name>` env var to 1
  // https://doc.rust-lang.org/cargo/reference/environment-variables.html#environment-variables-cargo-sets-for-build-scripts
  std::env::var(format!("CARGO_FEATURE_{}", AsShoutySnakeCase(feature)))
    .map(|x| x == "1")
    .unwrap_or(false)
}

// creates a cfg alias if `has_feature` is true.
// `alias` must be a snake case string.
fn alias(alias: &str, has_feature: bool) {
  if has_feature {
    println!("cargo:rustc-cfg={alias}");
  }
}

fn main() {
  alias("custom_protocol", has_feature("custom-protocol"));
  alias("dev", !has_feature("custom-protocol"));
  alias("updater", has_feature("updater"));

  let target_os = std::env::var("CARGO_CFG_TARGET_OS").unwrap();
  let mobile = target_os == "ios" || target_os == "android";
  alias("desktop", !mobile);
  alias("mobile", mobile);

  let api_all = has_feature("api-all");
  alias("api_all", api_all);

  alias_module(
    "fs",
    &[
      "read-file",
      "write-file",
      "read-dir",
      "copy-file",
      "create-dir",
      "remove-dir",
      "remove-file",
      "rename-file",
      "exists",
    ],
    api_all,
  );

  alias_module(
    "window",
    &[
      "create",
      "center",
      "request-user-attention",
      "set-resizable",
      "set-title",
      "maximize",
      "unmaximize",
      "minimize",
      "unminimize",
      "show",
      "hide",
      "close",
      "set-decorations",
      "set-shadow",
      "set-always-on-top",
      "set-content-protected",
      "set-size",
      "set-min-size",
      "set-max-size",
      "set-position",
      "set-fullscreen",
      "set-focus",
      "set-icon",
      "set-skip-taskbar",
      "set-cursor-grab",
      "set-cursor-visible",
      "set-cursor-icon",
      "set-cursor-position",
      "set-ignore-cursor-events",
      "start-dragging",
      "print",
    ],
    api_all,
  );

  alias_module("shell", &["execute", "sidecar", "open"], api_all);
  // helper for the command module macro
  let shell_script = has_feature("shell-execute") || has_feature("shell-sidecar");
  alias("shell_script", shell_script);
  alias("shell_scope", has_feature("shell-open-api") || shell_script);

  if !mobile {
    alias_module(
      "dialog",
      &["open", "save", "message", "ask", "confirm"],
      api_all,
    );
  }

  alias_module("http", &["request"], api_all);

  alias("cli", has_feature("cli"));

  if !mobile {
    alias_module("notification", &[], api_all);
    alias_module("global-shortcut", &[], api_all);
  }
  alias_module("os", &[], api_all);
  alias_module("path", &[], api_all);

  alias_module("protocol", &["asset"], api_all);

  alias_module("process", &["relaunch", "exit"], api_all);

  alias_module("clipboard", &["write-text", "read-text"], api_all);

  alias_module("app", &["show", "hide"], api_all);

  let checked_features_out_path = Path::new(&var("OUT_DIR").unwrap()).join("checked_features");
  std::fs::write(
    checked_features_out_path,
    CHECKED_FEATURES.get().unwrap().lock().unwrap().join(","),
  )
  .expect("failed to write checked_features file");

<<<<<<< HEAD
  if target_os == "android" {
    if let Some(project_dir) = var_os("TAURI_ANDROID_PROJECT_PATH").map(PathBuf::from) {
      tauri_build::mobile::inject_android_project(
        "./mobile/android",
        project_dir.join("tauri-api"),
        &[],
      )
      .expect("failed to copy tauri-api Android project");
      let tauri_proguard = include_str!("./mobile/proguard-tauri.pro").replace(
        "$PACKAGE",
        &var("WRY_ANDROID_PACKAGE").expect("missing `WRY_ANDROID_PACKAGE` environment variable"),
      );
      std::fs::write(
        project_dir.join("app").join("proguard-tauri.pro"),
        tauri_proguard,
      )
      .expect("failed to write proguard-tauri.pro");
    }
    let lib_path =
      PathBuf::from(std::env::var_os("CARGO_MANIFEST_DIR").unwrap()).join("mobile/android");
    println!("cargo:android_library_path={}", lib_path.display());
  }

  #[cfg(target_os = "macos")]
  {
    if target_os == "ios" {
      let lib_path =
        PathBuf::from(std::env::var_os("CARGO_MANIFEST_DIR").unwrap()).join("mobile/ios-api");
      tauri_build::mobile::link_swift_library("Tauri", &lib_path);
      println!("cargo:ios_library_path={}", lib_path.display());
    }
=======
  // workaround needed to prevent `STATUS_ENTRYPOINT_NOT_FOUND` error
  // see https://github.com/tauri-apps/tauri/pull/4383#issuecomment-1212221864
  let target_os = std::env::var("CARGO_CFG_TARGET_OS");
  let target_env = std::env::var("CARGO_CFG_TARGET_ENV");
  let is_tauri_workspace = std::env::var("__TAURI_WORKSPACE__").map_or(false, |v| v == "true");
  if is_tauri_workspace
    && Ok("windows") == target_os.as_deref()
    && Ok("msvc") == target_env.as_deref()
  {
    add_manifest();
>>>>>>> 852e11e1
  }
}

// create aliases for the given module with its apis.
// each api is translated into a feature flag in the format of `<module>-<api>`
// and aliased as `<module_snake_case>_<api_snake_case>`.
//
// The `<module>-all` feature is also aliased to `<module>_all`.
//
// If any of the features is enabled, the `<module_snake_case>_any` alias is created.
//
// Note that both `module` and `apis` strings must be written in kebab case.
fn alias_module(module: &str, apis: &[&str], api_all: bool) {
  let all_feature_name = format!("{module}-all");
  let all = has_feature(&all_feature_name) || api_all;
  alias(&all_feature_name.to_snake_case(), all);

  let mut any = all;

  for api in apis {
    let has = has_feature(&format!("{module}-{api}")) || all;
    alias(
      &format!("{}_{}", AsSnakeCase(module), AsSnakeCase(api)),
      has,
    );
    any = any || has;
  }

  alias(&format!("{}_any", AsSnakeCase(module)), any);
}

fn add_manifest() {
  static WINDOWS_MANIFEST_FILE: &str = "window-app-manifest.xml";

  let manifest = std::env::current_dir()
    .unwrap()
    .join("../tauri-build/src")
    .join(WINDOWS_MANIFEST_FILE);

  println!("cargo:rerun-if-changed={}", manifest.display());
  // Embed the Windows application manifest file.
  println!("cargo:rustc-link-arg=/MANIFEST:EMBED");
  println!(
    "cargo:rustc-link-arg=/MANIFESTINPUT:{}",
    manifest.to_str().unwrap()
  );
  // Turn linker warnings into errors.
  println!("cargo:rustc-link-arg=/WX");
}<|MERGE_RESOLUTION|>--- conflicted
+++ resolved
@@ -147,7 +147,14 @@
   )
   .expect("failed to write checked_features file");
 
-<<<<<<< HEAD
+  // workaround needed to prevent `STATUS_ENTRYPOINT_NOT_FOUND` error
+  // see https://github.com/tauri-apps/tauri/pull/4383#issuecomment-1212221864
+  let target_env = std::env::var("CARGO_CFG_TARGET_ENV");
+  let is_tauri_workspace = std::env::var("__TAURI_WORKSPACE__").map_or(false, |v| v == "true");
+  if is_tauri_workspace && target_os == "windows" && Ok("msvc") == target_env.as_deref() {
+    add_manifest();
+  }
+
   if target_os == "android" {
     if let Some(project_dir) = var_os("TAURI_ANDROID_PROJECT_PATH").map(PathBuf::from) {
       tauri_build::mobile::inject_android_project(
@@ -179,18 +186,6 @@
       tauri_build::mobile::link_swift_library("Tauri", &lib_path);
       println!("cargo:ios_library_path={}", lib_path.display());
     }
-=======
-  // workaround needed to prevent `STATUS_ENTRYPOINT_NOT_FOUND` error
-  // see https://github.com/tauri-apps/tauri/pull/4383#issuecomment-1212221864
-  let target_os = std::env::var("CARGO_CFG_TARGET_OS");
-  let target_env = std::env::var("CARGO_CFG_TARGET_ENV");
-  let is_tauri_workspace = std::env::var("__TAURI_WORKSPACE__").map_or(false, |v| v == "true");
-  if is_tauri_workspace
-    && Ok("windows") == target_os.as_deref()
-    && Ok("msvc") == target_env.as_deref()
-  {
-    add_manifest();
->>>>>>> 852e11e1
   }
 }
 
