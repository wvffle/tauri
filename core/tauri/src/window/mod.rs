// Copyright 2019-2023 Tauri Programme within The Commons Conservancy
// SPDX-License-Identifier: Apache-2.0
// SPDX-License-Identifier: MIT

//! The Tauri window types and functions.

pub(crate) mod plugin;

use tauri_runtime::ResizeDirection;
use tauri_runtime::{
  webview::PendingWebview,
  window::dpi::{PhysicalPosition, PhysicalSize},
};
pub use tauri_utils::{config::Color, WindowEffect as Effect, WindowEffectState as EffectState};

use crate::{
  app::AppHandle,
  command::{CommandArg, CommandItem},
  event::{Event, EventId, EventSource},
  ipc::InvokeError,
  manager::{webview::WebviewLabelDef, AppManager},
  runtime::{
    monitor::Monitor as RuntimeMonitor,
    window::{DetachedWindow, PendingWindow, WindowBuilder as _},
    RuntimeHandle, WindowDispatch,
  },
  sealed::ManagerBase,
  sealed::RuntimeOrDispatch,
  utils::config::{WindowConfig, WindowEffectsConfig},
  webview::WebviewBuilder,
  EventLoopMessage, Manager, Runtime, Theme, Webview, WindowEvent,
};
#[cfg(desktop)]
use crate::{
  menu::{ContextMenu, Menu, MenuId},
  runtime::{
    window::dpi::{Position, Size},
    UserAttentionType,
  },
  CursorIcon, Icon,
};

use serde::Serialize;
#[cfg(windows)]
use windows::Win32::Foundation::HWND;

use tauri_macros::default_runtime;

use std::{
  fmt,
  hash::{Hash, Hasher},
  sync::Arc,
};

/// Monitor descriptor.
#[derive(Debug, Clone, Serialize)]
#[serde(rename_all = "camelCase")]
pub struct Monitor {
  pub(crate) name: Option<String>,
  pub(crate) size: PhysicalSize<u32>,
  pub(crate) position: PhysicalPosition<i32>,
  pub(crate) scale_factor: f64,
}

impl From<RuntimeMonitor> for Monitor {
  fn from(monitor: RuntimeMonitor) -> Self {
    Self {
      name: monitor.name,
      size: monitor.size,
      position: monitor.position,
      scale_factor: monitor.scale_factor,
    }
  }
}

impl Monitor {
  /// Returns a human-readable name of the monitor.
  /// Returns None if the monitor doesn't exist anymore.
  pub fn name(&self) -> Option<&String> {
    self.name.as_ref()
  }

  /// Returns the monitor's resolution.
  pub fn size(&self) -> &PhysicalSize<u32> {
    &self.size
  }

  /// Returns the top-left corner position of the monitor relative to the larger full screen area.
  pub fn position(&self) -> &PhysicalPosition<i32> {
    &self.position
  }

  /// Returns the scale factor that can be used to map logical pixels to physical pixels, and vice versa.
  pub fn scale_factor(&self) -> f64 {
    self.scale_factor
  }
}

macro_rules! unstable_struct {
    (#[doc = $doc:expr] $($tokens:tt)*) => {
      #[cfg(feature = "unstable")]
      #[cfg_attr(docsrs, doc(cfg(feature = "unstable")))]
      #[doc = $doc]
      pub $($tokens)*

      #[cfg(not(feature = "unstable"))]
      pub(crate) $($tokens)*
    }
}

unstable_struct!(
  #[doc = "A builder for a window managed by Tauri."]
  struct WindowBuilder<'a, R: Runtime, M: Manager<R>> {
    manager: &'a M,
    pub(crate) label: String,
    pub(crate) window_builder:
      <R::WindowDispatcher as WindowDispatch<EventLoopMessage>>::WindowBuilder,
    #[cfg(desktop)]
    pub(crate) menu: Option<Menu<R>>,
    #[cfg(desktop)]
    on_menu_event: Option<crate::app::GlobalMenuEventListener<Window<R>>>,
    window_effects: Option<WindowEffectsConfig>,
  }
);

impl<'a, R: Runtime, M: Manager<R>> fmt::Debug for WindowBuilder<'a, R, M> {
  fn fmt(&self, f: &mut fmt::Formatter<'_>) -> fmt::Result {
    f.debug_struct("WindowBuilder")
      .field("label", &self.label)
      .field("window_builder", &self.window_builder)
      .finish()
  }
}

#[cfg_attr(not(feature = "unstable"), allow(dead_code))]
impl<'a, R: Runtime, M: Manager<R>> WindowBuilder<'a, R, M> {
  /// Initializes a window builder with the given window label.
  ///
  /// # Known issues
  ///
  /// On Windows, this function deadlocks when used in a synchronous command, see [the Webview2 issue].
  /// You should use `async` commands when creating windows.
  ///
  /// # Examples
  ///
  /// - Create a window in the setup hook:
  ///
  #[cfg_attr(
    feature = "unstable",
    doc = r####"
```
tauri::Builder::default()
  .setup(|app| {
    let window = tauri::window::WindowBuilder::new(app, "label")
      .build()?;
    Ok(())
  });
```
  "####
  )]
  /// - Create a window in a separate thread:
  ///
  #[cfg_attr(
    feature = "unstable",
    doc = r####"
```
tauri::Builder::default()
  .setup(|app| {
    let handle = app.handle().clone();
    std::thread::spawn(move || {
      let window = tauri::window::WindowBuilder::new(&handle, "label")
        .build()
        .unwrap();
    });
    Ok(())
  });
```
  "####
  )]
  ///
  /// - Create a window in a command:
  ///
  #[cfg_attr(
    feature = "unstable",
    doc = r####"
```
#[tauri::command]
async fn create_window(app: tauri::AppHandle) {
  let window = tauri::window::WindowBuilder::new(&app, "label")
    .build()
    .unwrap();
}
```
  "####
  )]
  ///
  /// [the Webview2 issue]: https://github.com/tauri-apps/wry/issues/583
  pub fn new<L: Into<String>>(manager: &'a M, label: L) -> Self {
    Self {
      manager,
      label: label.into(),
      window_builder: <R::WindowDispatcher as WindowDispatch<EventLoopMessage>>::WindowBuilder::new(
      ),
      #[cfg(desktop)]
      menu: None,
      #[cfg(desktop)]
      on_menu_event: None,
      window_effects: None,
    }
  }

  /// Initializes a window builder from a [`WindowConfig`] from tauri.conf.json.
  /// Keep in mind that you can't create 2 windows with the same `label` so make sure
  /// that the initial window was closed or change the label of the new [`WindowBuilder`].
  ///
  /// # Known issues
  ///
  /// On Windows, this function deadlocks when used in a synchronous command, see [the Webview2 issue].
  /// You should use `async` commands when creating windows.
  ///
  /// # Examples
  ///
  /// - Create a window in a command:
  ///
  #[cfg_attr(
    feature = "unstable",
    doc = r####"
```
#[tauri::command]
async fn reopen_window(app: tauri::AppHandle) {
  let window = tauri::window::WindowBuilder::from_config(&app, &app.config().tauri.windows.get(0).unwrap().clone())
    .unwrap()
    .build()
    .unwrap();
}
```
  "####
  )]
  ///
  /// [the Webview2 issue]: https://github.com/tauri-apps/wry/issues/583
  pub fn from_config(manager: &'a M, config: &WindowConfig) -> crate::Result<Self> {
    #[cfg_attr(not(unstable), allow(unused_mut))]
    let mut builder = Self {
      manager,
      label: config.label.clone(),
      window_effects: config.window_effects.clone(),
      window_builder:
        <R::WindowDispatcher as WindowDispatch<EventLoopMessage>>::WindowBuilder::with_config(
          config,
        ),
      #[cfg(desktop)]
      menu: None,
      #[cfg(desktop)]
      on_menu_event: None,
<<<<<<< HEAD
      window_effects: None,
    };

    #[cfg(all(desktop, unstable))]
    if let Some(parent) = config.parent {
      let window = manager
        .get_window(&parent)
        .ok_or(crate::Error::WindowNotFound)?;
      builder = builder.parent(&window)?;
=======
>>>>>>> 9cb9aa79
    }

    Ok(builder)
  }

  /// Registers a global menu event listener.
  ///
  /// Note that this handler is called for any menu event,
  /// whether it is coming from this window, another window or from the tray icon menu.
  ///
  /// Also note that this handler will not be called if
  /// the window used to register it was closed.
  ///
  /// # Examples
  #[cfg_attr(
    feature = "unstable",
    doc = r####"
```
use tauri::menu::{Menu, Submenu, MenuItem};
tauri::Builder::default()
  .setup(|app| {
    let handle = app.handle();
    let save_menu_item = MenuItem::new(handle, "Save", true, None);
    let menu = Menu::with_items(handle, &[
      &Submenu::with_items(handle, "File", true, &[
        &save_menu_item,
      ])?,
    ])?;
    let window = tauri::window::WindowBuilder::new(app, "editor")
      .menu(menu)
      .on_menu_event(move |window, event| {
        if event.id == save_menu_item.id() {
          // save menu item
        }
      })
      .build()
      .unwrap();
  ///
    Ok(())
  });
```"####
  )]
  #[cfg(desktop)]
  pub fn on_menu_event<F: Fn(&Window<R>, crate::menu::MenuEvent) + Send + Sync + 'static>(
    mut self,
    f: F,
  ) -> Self {
    self.on_menu_event.replace(Box::new(f));
    self
  }

  /// Creates this window with a webview with it.
  #[cfg_attr(
    feature = "tracing",
    tracing::instrument(name = "webview::create", skip_all)
  )]
  pub(crate) fn with_webview(
    self,
    webview: WebviewBuilder<R>,
  ) -> crate::Result<(Window<R>, Webview<R>)> {
    let window_labels = self
      .manager
      .manager()
      .window
      .labels()
      .into_iter()
      .collect::<Vec<_>>();
    let webview_labels = self
      .manager
      .manager()
      .webview
      .webviews_lock()
      .values()
      .map(|w| WebviewLabelDef {
        window_label: w.window.label().to_string(),
        label: w.label().to_string(),
      })
      .collect::<Vec<_>>();

    self.with_webview_internal(webview, &window_labels, &webview_labels)
  }

  pub(crate) fn with_webview_internal(
    self,
    webview: WebviewBuilder<R>,
    window_labels: &[String],
    webview_labels: &[WebviewLabelDef],
  ) -> crate::Result<(Window<R>, Webview<R>)> {
    let pending_webview =
      webview.into_pending_webview(self.manager, &self.label, window_labels, webview_labels)?;
    let window = self.build_internal(Some(pending_webview))?;

    let webview = window.webviews().first().unwrap().clone();

    Ok((window, webview))
  }

  /// Creates a new window.
  pub fn build(self) -> crate::Result<Window<R>> {
    self.build_internal(None)
  }

  /// Creates a new window with an optional webview.
  fn build_internal(
    self,
    webview: Option<PendingWebview<EventLoopMessage, R>>,
  ) -> crate::Result<Window<R>> {
    let mut pending = PendingWindow::new(self.window_builder.clone(), self.label.clone())?;
    if let Some(webview) = webview {
      pending.set_webview(webview);
    }

    let app_manager = self.manager.manager();

    let pending = app_manager.window.prepare_window(pending)?;

    #[cfg(desktop)]
    let window_menu = {
      let is_app_wide = self.menu.is_none();
      self
        .menu
        .or_else(|| self.manager.app_handle().menu())
        .map(|menu| WindowMenu { is_app_wide, menu })
    };

    #[cfg(desktop)]
    let handler = app_manager
      .menu
      .prepare_window_menu_creation_handler(window_menu.as_ref());
    #[cfg(not(desktop))]
    #[allow(clippy::type_complexity)]
    let handler: Option<Box<dyn Fn(tauri_runtime::window::RawWindow<'_>) + Send>> = None;

    let window = match &mut self.manager.runtime() {
      RuntimeOrDispatch::Runtime(runtime) => runtime.create_window(pending, handler),
      RuntimeOrDispatch::RuntimeHandle(handle) => handle.create_window(pending, handler),
      RuntimeOrDispatch::Dispatch(dispatcher) => dispatcher.create_window(pending, handler),
    }
    .map(|detached_window| {
      let window = app_manager.window.attach_window(
        self.manager.app_handle().clone(),
        detached_window.clone(),
        detached_window.webview.is_some(),
        #[cfg(desktop)]
        window_menu,
      );

      if let Some(webview) = detached_window.webview {
        app_manager.webview.attach_webview(window.clone(), webview);
      }

      window
    })?;

    #[cfg(desktop)]
    if let Some(handler) = self.on_menu_event {
      window.on_menu_event(handler);
    }

    if let Some(effects) = self.window_effects {
      crate::vibrancy::set_window_effects(&window, Some(effects))?;
    }

    Ok(window)
  }
}

/// Desktop APIs.
#[cfg(desktop)]
#[cfg_attr(not(feature = "unstable"), allow(dead_code))]
impl<'a, R: Runtime, M: Manager<R>> WindowBuilder<'a, R, M> {
  /// Sets the menu for the window.
  #[must_use]
  pub fn menu(mut self, menu: Menu<R>) -> Self {
    self.menu.replace(menu);
    self
  }

  /// Show window in the center of the screen.
  #[must_use]
  pub fn center(mut self) -> Self {
    self.window_builder = self.window_builder.center();
    self
  }

  /// The initial position of the window's.
  #[must_use]
  pub fn position(mut self, x: f64, y: f64) -> Self {
    self.window_builder = self.window_builder.position(x, y);
    self
  }

  /// Window size.
  #[must_use]
  pub fn inner_size(mut self, width: f64, height: f64) -> Self {
    self.window_builder = self.window_builder.inner_size(width, height);
    self
  }

  /// Window min inner size.
  #[must_use]
  pub fn min_inner_size(mut self, min_width: f64, min_height: f64) -> Self {
    self.window_builder = self.window_builder.min_inner_size(min_width, min_height);
    self
  }

  /// Window max inner size.
  #[must_use]
  pub fn max_inner_size(mut self, max_width: f64, max_height: f64) -> Self {
    self.window_builder = self.window_builder.max_inner_size(max_width, max_height);
    self
  }

  /// Whether the window is resizable or not.
  /// When resizable is set to false, native window's maximize button is automatically disabled.
  #[must_use]
  pub fn resizable(mut self, resizable: bool) -> Self {
    self.window_builder = self.window_builder.resizable(resizable);
    self
  }

  /// Whether the window's native maximize button is enabled or not.
  /// If resizable is set to false, this setting is ignored.
  ///
  /// ## Platform-specific
  ///
  /// - **macOS:** Disables the "zoom" button in the window titlebar, which is also used to enter fullscreen mode.
  /// - **Linux / iOS / Android:** Unsupported.
  #[must_use]
  pub fn maximizable(mut self, maximizable: bool) -> Self {
    self.window_builder = self.window_builder.maximizable(maximizable);
    self
  }

  /// Whether the window's native minimize button is enabled or not.
  ///
  /// ## Platform-specific
  ///
  /// - **Linux / iOS / Android:** Unsupported.
  #[must_use]
  pub fn minimizable(mut self, minimizable: bool) -> Self {
    self.window_builder = self.window_builder.minimizable(minimizable);
    self
  }

  /// Whether the window's native close button is enabled or not.
  ///
  /// ## Platform-specific
  ///
  /// - **Linux:** "GTK+ will do its best to convince the window manager not to show a close button.
  ///   Depending on the system, this function may not have any effect when called on a window that is already visible"
  /// - **iOS / Android:** Unsupported.
  #[must_use]
  pub fn closable(mut self, closable: bool) -> Self {
    self.window_builder = self.window_builder.closable(closable);
    self
  }

  /// The title of the window in the title bar.
  #[must_use]
  pub fn title<S: Into<String>>(mut self, title: S) -> Self {
    self.window_builder = self.window_builder.title(title);
    self
  }

  /// Whether to start the window in fullscreen or not.
  #[must_use]
  pub fn fullscreen(mut self, fullscreen: bool) -> Self {
    self.window_builder = self.window_builder.fullscreen(fullscreen);
    self
  }

  /// Sets the window to be initially focused.
  #[must_use]
  #[deprecated(
    since = "1.2.0",
    note = "The window is automatically focused by default. This function Will be removed in 2.0.0. Use `focused` instead."
  )]
  pub fn focus(mut self) -> Self {
    self.window_builder = self.window_builder.focused(true);
    self
  }

  /// Whether the window will be initially focused or not.
  #[must_use]
  pub fn focused(mut self, focused: bool) -> Self {
    self.window_builder = self.window_builder.focused(focused);
    self
  }

  /// Whether the window should be maximized upon creation.
  #[must_use]
  pub fn maximized(mut self, maximized: bool) -> Self {
    self.window_builder = self.window_builder.maximized(maximized);
    self
  }

  /// Whether the window should be immediately visible upon creation.
  #[must_use]
  pub fn visible(mut self, visible: bool) -> Self {
    self.window_builder = self.window_builder.visible(visible);
    self
  }

  /// Forces a theme or uses the system settings if None was provided.
  ///
  /// ## Platform-specific
  ///
  /// - **macOS**: Only supported on macOS 10.14+.
  #[must_use]
  pub fn theme(mut self, theme: Option<Theme>) -> Self {
    self.window_builder = self.window_builder.theme(theme);
    self
  }

  /// Whether the window should be transparent. If this is true, writing colors
  /// with alpha values different than `1.0` will produce a transparent window.
  #[cfg(any(not(target_os = "macos"), feature = "macos-private-api"))]
  #[cfg_attr(
    docsrs,
    doc(cfg(any(not(target_os = "macos"), feature = "macos-private-api")))
  )]
  #[must_use]
  pub fn transparent(mut self, transparent: bool) -> Self {
    self.window_builder = self.window_builder.transparent(transparent);
    self
  }

  /// Whether the window should have borders and bars.
  #[must_use]
  pub fn decorations(mut self, decorations: bool) -> Self {
    self.window_builder = self.window_builder.decorations(decorations);
    self
  }

  /// Whether the window should always be below other windows.
  #[must_use]
  pub fn always_on_bottom(mut self, always_on_bottom: bool) -> Self {
    self.window_builder = self.window_builder.always_on_bottom(always_on_bottom);
    self
  }

  /// Whether the window should always be on top of other windows.
  #[must_use]
  pub fn always_on_top(mut self, always_on_top: bool) -> Self {
    self.window_builder = self.window_builder.always_on_top(always_on_top);
    self
  }

  /// Whether the window will be visible on all workspaces or virtual desktops.
  #[must_use]
  pub fn visible_on_all_workspaces(mut self, visible_on_all_workspaces: bool) -> Self {
    self.window_builder = self
      .window_builder
      .visible_on_all_workspaces(visible_on_all_workspaces);
    self
  }

  /// Prevents the window contents from being captured by other apps.
  #[must_use]
  pub fn content_protected(mut self, protected: bool) -> Self {
    self.window_builder = self.window_builder.content_protected(protected);
    self
  }

  /// Sets the window icon.
  pub fn icon(mut self, icon: Icon) -> crate::Result<Self> {
    self.window_builder = self.window_builder.icon(icon.try_into()?)?;
    Ok(self)
  }

  /// Sets whether or not the window icon should be hidden from the taskbar.
  ///
  /// ## Platform-specific
  ///
  /// - **macOS**: Unsupported.
  #[must_use]
  pub fn skip_taskbar(mut self, skip: bool) -> Self {
    self.window_builder = self.window_builder.skip_taskbar(skip);
    self
  }

  /// Sets whether or not the window has shadow.
  ///
  /// ## Platform-specific
  ///
  /// - **Windows:**
  ///   - `false` has no effect on decorated window, shadows are always ON.
  ///   - `true` will make ndecorated window have a 1px white border,
  /// and on Windows 11, it will have a rounded corners.
  /// - **Linux:** Unsupported.
  #[must_use]
  pub fn shadow(mut self, enable: bool) -> Self {
    self.window_builder = self.window_builder.shadow(enable);
    self
  }

  /// Sets a parent to the window to be created.
  ///
  /// ## Platform-specific
  ///
  /// - **Windows**: This sets the passed parent as an owner window to the window to be created.
  ///   From [MSDN owned windows docs](https://docs.microsoft.com/en-us/windows/win32/winmsg/window-features#owned-windows):
  ///     - An owned window is always above its owner in the z-order.
  ///     - The system automatically destroys an owned window when its owner is destroyed.
  ///     - An owned window is hidden when its owner is minimized.
  /// - **Linux**: This makes the new window transient for parent, see <https://docs.gtk.org/gtk3/method.Window.set_transient_for.html>
  /// - **macOS**: This adds the window as a child of parent, see <https://developer.apple.com/documentation/appkit/nswindow/1419152-addchildwindow?language=objc>
  pub fn parent(mut self, parent: &Window<R>) -> crate::Result<Self> {
    #[cfg(windows)]
    {
      self.window_builder = self.window_builder.owner(parent.hwnd()?);
    }

    #[cfg(any(
      target_os = "linux",
      target_os = "dragonfly",
      target_os = "freebsd",
      target_os = "netbsd",
      target_os = "openbsd"
    ))]
    {
      self.window_builder = self.window_builder.transient_for(&parent.gtk_window()?);
    }

    #[cfg(target_os = "macos")]
    {
      self.window_builder = self.window_builder.parent(parent.ns_window()?);
    }

    Ok(self)
  }

  /// Set an owner to the window to be created.
  ///
  /// From MSDN:
  /// - An owned window is always above its owner in the z-order.
  /// - The system automatically destroys an owned window when its owner is destroyed.
  /// - An owned window is hidden when its owner is minimized.
  ///
  /// For more information, see <https://docs.microsoft.com/en-us/windows/win32/winmsg/window-features#owned-windows>
  #[cfg(windows)]
  #[must_use]
  pub fn owner(mut self, owner: &Window<R>) -> crate::Result<Self> {
    self.window_builder = self.window_builder.owner(owner.hwnd()?);
    Ok(self)
  }

  /// Set an owner to the window to be created.
  ///
  /// From MSDN:
  /// - An owned window is always above its owner in the z-order.
  /// - The system automatically destroys an owned window when its owner is destroyed.
  /// - An owned window is hidden when its owner is minimized.
  ///
  /// For more information, see <https://docs.microsoft.com/en-us/windows/win32/winmsg/window-features#owned-windows>
  #[cfg(windows)]
  #[must_use]
  pub fn owner_raw(mut self, owner: HWND) -> Self {
    self.window_builder = self.window_builder.owner(owner);
    self
  }

  /// Sets a parent to the window to be created.
  ///
  /// A child window has the WS_CHILD style and is confined to the client area of its parent window.
  ///
  /// For more information, see <https://docs.microsoft.com/en-us/windows/win32/winmsg/window-features#child-windows>
  #[cfg(windows)]
  #[must_use]
  pub fn parent_raw(mut self, parent: HWND) -> Self {
    self.window_builder = self.window_builder.parent(parent);
    self
  }

  /// Sets a parent to the window to be created.
  ///
  /// See <https://developer.apple.com/documentation/appkit/nswindow/1419152-addchildwindow?language=objc>
  #[cfg(target_os = "macos")]
  #[must_use]
  pub fn parent_raw(mut self, parent: *mut std::ffi::c_void) -> Self {
    self.window_builder = self.window_builder.parent(parent);
    self
  }

  /// Sets the window to be created transient for parent.
  ///
  /// See <https://docs.gtk.org/gtk3/method.Window.set_transient_for.html>
  #[cfg(any(
    target_os = "linux",
    target_os = "dragonfly",
    target_os = "freebsd",
    target_os = "netbsd",
    target_os = "openbsd"
  ))]
  pub fn transient_for(mut self, parent: &Window<R>) -> crate::Result<Self> {
    self.window_builder = self.window_builder.transient_for(&parent.gtk_window()?);
    Ok(self)
  }

  /// Sets the window to be created transient for parent.
  ///
  /// See <https://docs.gtk.org/gtk3/method.Window.set_transient_for.html>
  #[cfg(any(
    target_os = "linux",
    target_os = "dragonfly",
    target_os = "freebsd",
    target_os = "netbsd",
    target_os = "openbsd"
  ))]
  pub fn transient_for_raw(mut self, parent: &impl gtk::glib::IsA<gtk::Window>) -> Self {
    self.window_builder = self.window_builder.transient_for(parent);
    self
  }

  /// Enables or disables drag and drop support.
  #[cfg(windows)]
  #[must_use]
  pub fn drag_and_drop(mut self, enabled: bool) -> Self {
    self.window_builder = self.window_builder.drag_and_drop(enabled);
    self
  }

  /// Sets the [`crate::TitleBarStyle`].
  #[cfg(target_os = "macos")]
  #[must_use]
  pub fn title_bar_style(mut self, style: crate::TitleBarStyle) -> Self {
    self.window_builder = self.window_builder.title_bar_style(style);
    self
  }

  /// Hide the window title.
  #[cfg(target_os = "macos")]
  #[must_use]
  pub fn hidden_title(mut self, hidden: bool) -> Self {
    self.window_builder = self.window_builder.hidden_title(hidden);
    self
  }

  /// Defines the window [tabbing identifier] for macOS.
  ///
  /// Windows with matching tabbing identifiers will be grouped together.
  /// If the tabbing identifier is not set, automatic tabbing will be disabled.
  ///
  /// [tabbing identifier]: <https://developer.apple.com/documentation/appkit/nswindow/1644704-tabbingidentifier>
  #[cfg(target_os = "macos")]
  #[must_use]
  pub fn tabbing_identifier(mut self, identifier: &str) -> Self {
    self.window_builder = self.window_builder.tabbing_identifier(identifier);
    self
  }

  /// Sets window effects.
  ///
  /// Requires the window to be transparent.
  ///
  /// ## Platform-specific:
  ///
  /// - **Windows**: If using decorations or shadows, you may want to try this workaround <https://github.com/tauri-apps/tao/issues/72#issuecomment-975607891>
  /// - **Linux**: Unsupported
  pub fn effects(mut self, effects: WindowEffectsConfig) -> Self {
    self.window_effects.replace(effects);
    self
  }
}

/// A wrapper struct to hold the window menu state
/// and whether it is global per-app or specific to this window.
#[cfg(desktop)]
pub(crate) struct WindowMenu<R: Runtime> {
  pub(crate) is_app_wide: bool,
  pub(crate) menu: Menu<R>,
}

// TODO: expand these docs since this is a pretty important type
/// A window managed by Tauri.
///
/// This type also implements [`Manager`] which allows you to manage other windows attached to
/// the same application.
#[default_runtime(crate::Wry, wry)]
pub struct Window<R: Runtime> {
  /// The window created by the runtime.
  pub(crate) window: DetachedWindow<EventLoopMessage, R>,
  /// The manager to associate this window with.
  pub(crate) manager: Arc<AppManager<R>>,
  pub(crate) app_handle: AppHandle<R>,
  // The menu set for this window
  #[cfg(desktop)]
  pub(crate) menu: Arc<std::sync::Mutex<Option<WindowMenu<R>>>>,
  /// Whether this window is a Webview window (hosts only a single webview) or a container for multiple webviews
  pub(crate) webview_window: bool,
}

impl<R: Runtime> std::fmt::Debug for Window<R> {
  fn fmt(&self, f: &mut fmt::Formatter<'_>) -> fmt::Result {
    f.debug_struct("Window")
      .field("window", &self.window)
      .field("manager", &self.manager)
      .field("app_handle", &self.app_handle)
      .field("webview_window", &self.webview_window)
      .finish()
  }
}

unsafe impl<R: Runtime> raw_window_handle::HasRawWindowHandle for Window<R> {
  fn raw_window_handle(&self) -> raw_window_handle::RawWindowHandle {
    self.window.dispatcher.raw_window_handle().unwrap()
  }
}

impl<R: Runtime> Clone for Window<R> {
  fn clone(&self) -> Self {
    Self {
      window: self.window.clone(),
      manager: self.manager.clone(),
      app_handle: self.app_handle.clone(),
      #[cfg(desktop)]
      menu: self.menu.clone(),
      webview_window: self.webview_window,
    }
  }
}

impl<R: Runtime> Hash for Window<R> {
  /// Only use the [`Window`]'s label to represent its hash.
  fn hash<H: Hasher>(&self, state: &mut H) {
    self.window.label.hash(state)
  }
}

impl<R: Runtime> Eq for Window<R> {}
impl<R: Runtime> PartialEq for Window<R> {
  /// Only use the [`Window`]'s label to compare equality.
  fn eq(&self, other: &Self) -> bool {
    self.window.label.eq(&other.window.label)
  }
}

impl<R: Runtime> Manager<R> for Window<R> {
  #[cfg_attr(
    feature = "tracing",
    tracing::instrument("window::emit", skip(self, payload))
  )]
  fn emit<S: Serialize + Clone>(&self, event: &str, payload: S) -> crate::Result<()> {
    // store the webviews before emit_filter() to prevent a deadlock
    let webviews = self.webviews();
    self.manager().emit_filter(
      event,
      EventSource::Window {
        label: self.label().to_string(),
      },
      payload,
      |w| webviews.contains(w),
    )?;
    Ok(())
  }

  fn emit_to<S: Serialize + Clone>(
    &self,
    label: &str,
    event: &str,
    payload: S,
  ) -> crate::Result<()> {
    self.manager().emit_filter(
      event,
      EventSource::Window {
        label: self.label().to_string(),
      },
      payload,
      |w| label == w.label(),
    )
  }

  #[cfg_attr(
    feature = "tracing",
    tracing::instrument("window::emit::filter", skip(self, payload, filter))
  )]
  fn emit_filter<S, F>(&self, event: &str, payload: S, filter: F) -> crate::Result<()>
  where
    S: Serialize + Clone,
    F: Fn(&Webview<R>) -> bool,
  {
    self.manager().emit_filter(
      event,
      EventSource::Window {
        label: self.label().to_string(),
      },
      payload,
      filter,
    )
  }
}

impl<R: Runtime> ManagerBase<R> for Window<R> {
  fn manager(&self) -> &AppManager<R> {
    &self.manager
  }

  fn manager_owned(&self) -> Arc<AppManager<R>> {
    self.manager.clone()
  }

  fn runtime(&self) -> RuntimeOrDispatch<'_, R> {
    RuntimeOrDispatch::Dispatch(self.window.dispatcher.clone())
  }

  fn managed_app_handle(&self) -> &AppHandle<R> {
    &self.app_handle
  }
}

impl<'de, R: Runtime> CommandArg<'de, R> for Window<R> {
  /// Grabs the [`Window`] from the [`CommandItem`]. This will never fail.
  fn from_command(command: CommandItem<'de, R>) -> Result<Self, InvokeError> {
    Ok(command.message.webview().window().clone())
  }
}

/// Base window functions.
impl<R: Runtime> Window<R> {
  /// Create a new window that is attached to the manager.
  pub(crate) fn new(
    manager: Arc<AppManager<R>>,
    window: DetachedWindow<EventLoopMessage, R>,
    app_handle: AppHandle<R>,
    #[cfg(desktop)] menu: Option<WindowMenu<R>>,
    webview_window: bool,
  ) -> Self {
    Self {
      window,
      manager,
      app_handle,
      #[cfg(desktop)]
      menu: Arc::new(std::sync::Mutex::new(menu)),
      webview_window,
    }
  }

  /// Initializes a window builder with the given window label.
  ///
  /// Data URLs are only supported with the `webview-data-url` feature flag.
  #[cfg(feature = "unstable")]
  #[cfg_attr(docsrs, doc(cfg(feature = "unstable")))]
  pub fn builder<M: Manager<R>, L: Into<String>>(manager: &M, label: L) -> WindowBuilder<'_, R, M> {
    WindowBuilder::new(manager, label.into())
  }

  /// Adds a new webview as a child of this window.
  #[cfg(all(desktop, feature = "unstable"))]
  #[cfg_attr(docsrs, doc(cfg(all(desktop, feature = "unstable"))))]
  pub fn add_child<P: Into<Position>, S: Into<Size>>(
    &self,
    webview_builder: WebviewBuilder<R>,
    position: P,
    size: S,
  ) -> crate::Result<Webview<R>> {
    webview_builder.build(self.clone(), position.into(), size.into())
  }

  /// List of webviews associated with this window.
  pub fn webviews(&self) -> Vec<Webview<R>> {
    self
      .manager
      .webview
      .webviews_lock()
      .values()
      .filter(|w| w.window() == self)
      .cloned()
      .collect()
  }

  /// Runs the given closure on the main thread.
  pub fn run_on_main_thread<F: FnOnce() + Send + 'static>(&self, f: F) -> crate::Result<()> {
    self
      .window
      .dispatcher
      .run_on_main_thread(f)
      .map_err(Into::into)
  }

  /// The label of this window.
  pub fn label(&self) -> &str {
    &self.window.label
  }

  /// Registers a window event listener.
  pub fn on_window_event<F: Fn(&WindowEvent) + Send + 'static>(&self, f: F) {
    self
      .window
      .dispatcher
      .on_window_event(move |event| f(&event.clone().into()));
  }
}

/// Menu APIs
#[cfg(desktop)]
impl<R: Runtime> Window<R> {
  /// Registers a global menu event listener.
  ///
  /// Note that this handler is called for any menu event,
  /// whether it is coming from this window, another window or from the tray icon menu.
  ///
  /// Also note that this handler will not be called if
  /// the window used to register it was closed.
  ///
  /// # Examples
  #[cfg_attr(
    feature = "unstable",
    doc = r####"
```
use tauri::menu::{Menu, Submenu, MenuItem};
tauri::Builder::default()
  .setup(|app| {
    let handle = app.handle();
    let save_menu_item = MenuItem::new(handle, "Save", true, None);
    let menu = Menu::with_items(handle, &[
      &Submenu::with_items(handle, "File", true, &[
        &save_menu_item,
      ])?,
    ])?;
    let window = tauri::window::WindowBuilder::new(app, "editor")
      .menu(menu)
      .build()
      .unwrap();

    window.on_menu_event(move |window, event| {
      if event.id == save_menu_item.id() {
          // save menu item
      }
    });

    Ok(())
  });
```
  "####
  )]
  pub fn on_menu_event<F: Fn(&Window<R>, crate::menu::MenuEvent) + Send + Sync + 'static>(
    &self,
    f: F,
  ) {
    self
      .manager
      .menu
      .event_listeners
      .lock()
      .unwrap()
      .insert(self.label().to_string(), Box::new(f));
  }

  pub(crate) fn menu_lock(&self) -> std::sync::MutexGuard<'_, Option<WindowMenu<R>>> {
    self.menu.lock().expect("poisoned window")
  }

  #[cfg_attr(target_os = "macos", allow(dead_code))]
  pub(crate) fn has_app_wide_menu(&self) -> bool {
    self
      .menu_lock()
      .as_ref()
      .map(|m| m.is_app_wide)
      .unwrap_or(false)
  }

  #[cfg_attr(target_os = "macos", allow(dead_code))]
  pub(crate) fn is_menu_in_use<I: PartialEq<MenuId>>(&self, id: &I) -> bool {
    self
      .menu_lock()
      .as_ref()
      .map(|m| id.eq(m.menu.id()))
      .unwrap_or(false)
  }

  /// Returns this window menu .
  pub fn menu(&self) -> Option<Menu<R>> {
    self.menu_lock().as_ref().map(|m| m.menu.clone())
  }

  /// Sets the window menu and returns the previous one.
  ///
  /// ## Platform-specific:
  ///
  /// - **macOS:** Unsupported. The menu on macOS is app-wide and not specific to one
  /// window, if you need to set it, use [`AppHandle::set_menu`] instead.
  #[cfg_attr(target_os = "macos", allow(unused_variables))]
  pub fn set_menu(&self, menu: Menu<R>) -> crate::Result<Option<Menu<R>>> {
    let prev_menu = self.remove_menu()?;

    self.manager.menu.insert_menu_into_stash(&menu);

    let window = self.clone();
    let menu_ = menu.clone();
    self.run_on_main_thread(move || {
      #[cfg(windows)]
      if let Ok(hwnd) = window.hwnd() {
        let _ = menu_.inner().init_for_hwnd(hwnd.0);
      }
      #[cfg(any(
        target_os = "linux",
        target_os = "dragonfly",
        target_os = "freebsd",
        target_os = "netbsd",
        target_os = "openbsd"
      ))]
      if let (Ok(gtk_window), Ok(gtk_box)) = (window.gtk_window(), window.default_vbox()) {
        let _ = menu_
          .inner()
          .init_for_gtk_window(&gtk_window, Some(&gtk_box));
      }
    })?;

    self.menu_lock().replace(WindowMenu {
      is_app_wide: false,
      menu,
    });

    Ok(prev_menu)
  }

  /// Removes the window menu and returns it.
  ///
  /// ## Platform-specific:
  ///
  /// - **macOS:** Unsupported. The menu on macOS is app-wide and not specific to one
  /// window, if you need to remove it, use [`AppHandle::remove_menu`] instead.
  pub fn remove_menu(&self) -> crate::Result<Option<Menu<R>>> {
    let prev_menu = self.menu_lock().take().map(|m| m.menu);

    // remove from the window
    #[cfg_attr(target_os = "macos", allow(unused_variables))]
    if let Some(menu) = &prev_menu {
      let window = self.clone();
      let menu = menu.clone();
      self.run_on_main_thread(move || {
        #[cfg(windows)]
        if let Ok(hwnd) = window.hwnd() {
          let _ = menu.inner().remove_for_hwnd(hwnd.0);
        }
        #[cfg(any(
          target_os = "linux",
          target_os = "dragonfly",
          target_os = "freebsd",
          target_os = "netbsd",
          target_os = "openbsd"
        ))]
        if let Ok(gtk_window) = window.gtk_window() {
          let _ = menu.inner().remove_for_gtk_window(&gtk_window);
        }
      })?;
    }

    self
      .manager
      .remove_menu_from_stash_by_id(prev_menu.as_ref().map(|m| m.id()));

    Ok(prev_menu)
  }

  /// Hides the window menu.
  pub fn hide_menu(&self) -> crate::Result<()> {
    // remove from the window
    #[cfg_attr(target_os = "macos", allow(unused_variables))]
    if let Some(window_menu) = &*self.menu_lock() {
      let window = self.clone();
      let menu_ = window_menu.menu.clone();
      self.run_on_main_thread(move || {
        #[cfg(windows)]
        if let Ok(hwnd) = window.hwnd() {
          let _ = menu_.inner().hide_for_hwnd(hwnd.0);
        }
        #[cfg(any(
          target_os = "linux",
          target_os = "dragonfly",
          target_os = "freebsd",
          target_os = "netbsd",
          target_os = "openbsd"
        ))]
        if let Ok(gtk_window) = window.gtk_window() {
          let _ = menu_.inner().hide_for_gtk_window(&gtk_window);
        }
      })?;
    }

    Ok(())
  }

  /// Shows the window menu.
  pub fn show_menu(&self) -> crate::Result<()> {
    // remove from the window
    #[cfg_attr(target_os = "macos", allow(unused_variables))]
    if let Some(window_menu) = &*self.menu_lock() {
      let window = self.clone();
      let menu_ = window_menu.menu.clone();
      self.run_on_main_thread(move || {
        #[cfg(windows)]
        if let Ok(hwnd) = window.hwnd() {
          let _ = menu_.inner().show_for_hwnd(hwnd.0);
        }
        #[cfg(any(
          target_os = "linux",
          target_os = "dragonfly",
          target_os = "freebsd",
          target_os = "netbsd",
          target_os = "openbsd"
        ))]
        if let Ok(gtk_window) = window.gtk_window() {
          let _ = menu_.inner().show_for_gtk_window(&gtk_window);
        }
      })?;
    }

    Ok(())
  }

  /// Shows the window menu.
  pub fn is_menu_visible(&self) -> crate::Result<bool> {
    // remove from the window
    #[cfg_attr(target_os = "macos", allow(unused_variables))]
    if let Some(window_menu) = &*self.menu_lock() {
      let (tx, rx) = std::sync::mpsc::channel();
      let window = self.clone();
      let menu_ = window_menu.menu.clone();
      self.run_on_main_thread(move || {
        #[cfg(windows)]
        if let Ok(hwnd) = window.hwnd() {
          let _ = tx.send(menu_.inner().is_visible_on_hwnd(hwnd.0));
        }
        #[cfg(any(
          target_os = "linux",
          target_os = "dragonfly",
          target_os = "freebsd",
          target_os = "netbsd",
          target_os = "openbsd"
        ))]
        if let Ok(gtk_window) = window.gtk_window() {
          let _ = tx.send(menu_.inner().is_visible_on_gtk_window(&gtk_window));
        }
      })?;

      return Ok(rx.recv().unwrap_or(false));
    }

    Ok(false)
  }

  /// Shows the specified menu as a context menu at the cursor position.
  pub fn popup_menu<M: ContextMenu>(&self, menu: &M) -> crate::Result<()> {
    menu.popup(self.clone())
  }

  /// Shows the specified menu as a context menu at the specified position.
  ///
  /// The position is relative to the window's top-left corner.
  pub fn popup_menu_at<M: ContextMenu, P: Into<Position>>(
    &self,
    menu: &M,
    position: P,
  ) -> crate::Result<()> {
    menu.popup_at(self.clone(), position)
  }
}

/// Window getters.
impl<R: Runtime> Window<R> {
  /// Returns the scale factor that can be used to map logical pixels to physical pixels, and vice versa.
  pub fn scale_factor(&self) -> crate::Result<f64> {
    self.window.dispatcher.scale_factor().map_err(Into::into)
  }

  /// Returns the position of the top-left hand corner of the window's client area relative to the top-left hand corner of the desktop.
  pub fn inner_position(&self) -> crate::Result<PhysicalPosition<i32>> {
    self.window.dispatcher.inner_position().map_err(Into::into)
  }

  /// Returns the position of the top-left hand corner of the window relative to the top-left hand corner of the desktop.
  pub fn outer_position(&self) -> crate::Result<PhysicalPosition<i32>> {
    self.window.dispatcher.outer_position().map_err(Into::into)
  }

  /// Returns the physical size of the window's client area.
  ///
  /// The client area is the content of the window, excluding the title bar and borders.
  pub fn inner_size(&self) -> crate::Result<PhysicalSize<u32>> {
    self.window.dispatcher.inner_size().map_err(Into::into)
  }

  /// Returns the physical size of the entire window.
  ///
  /// These dimensions include the title bar and borders. If you don't want that (and you usually don't), use inner_size instead.
  pub fn outer_size(&self) -> crate::Result<PhysicalSize<u32>> {
    self.window.dispatcher.outer_size().map_err(Into::into)
  }

  /// Gets the window's current fullscreen state.
  pub fn is_fullscreen(&self) -> crate::Result<bool> {
    self.window.dispatcher.is_fullscreen().map_err(Into::into)
  }

  /// Gets the window's current minimized state.
  pub fn is_minimized(&self) -> crate::Result<bool> {
    self.window.dispatcher.is_minimized().map_err(Into::into)
  }

  /// Gets the window's current maximized state.
  pub fn is_maximized(&self) -> crate::Result<bool> {
    self.window.dispatcher.is_maximized().map_err(Into::into)
  }

  /// Gets the window's current focus state.
  pub fn is_focused(&self) -> crate::Result<bool> {
    self.window.dispatcher.is_focused().map_err(Into::into)
  }

  /// Gets the window’s current decoration state.
  pub fn is_decorated(&self) -> crate::Result<bool> {
    self.window.dispatcher.is_decorated().map_err(Into::into)
  }

  /// Gets the window’s current resizable state.
  pub fn is_resizable(&self) -> crate::Result<bool> {
    self.window.dispatcher.is_resizable().map_err(Into::into)
  }

  /// Gets the window’s native maximize button state
  ///
  /// ## Platform-specific
  ///
  /// - **Linux / iOS / Android:** Unsupported.
  pub fn is_maximizable(&self) -> crate::Result<bool> {
    self.window.dispatcher.is_maximizable().map_err(Into::into)
  }

  /// Gets the window’s native minimize button state
  ///
  /// ## Platform-specific
  ///
  /// - **Linux / iOS / Android:** Unsupported.
  pub fn is_minimizable(&self) -> crate::Result<bool> {
    self.window.dispatcher.is_minimizable().map_err(Into::into)
  }

  /// Gets the window’s native close button state
  ///
  /// ## Platform-specific
  ///
  /// - **Linux / iOS / Android:** Unsupported.
  pub fn is_closable(&self) -> crate::Result<bool> {
    self.window.dispatcher.is_closable().map_err(Into::into)
  }

  /// Gets the window's current visibility state.
  pub fn is_visible(&self) -> crate::Result<bool> {
    self.window.dispatcher.is_visible().map_err(Into::into)
  }

  /// Gets the window's current title.
  pub fn title(&self) -> crate::Result<String> {
    self.window.dispatcher.title().map_err(Into::into)
  }

  /// Returns the monitor on which the window currently resides.
  ///
  /// Returns None if current monitor can't be detected.
  pub fn current_monitor(&self) -> crate::Result<Option<Monitor>> {
    self
      .window
      .dispatcher
      .current_monitor()
      .map(|m| m.map(Into::into))
      .map_err(Into::into)
  }

  /// Returns the primary monitor of the system.
  ///
  /// Returns None if it can't identify any monitor as a primary one.
  pub fn primary_monitor(&self) -> crate::Result<Option<Monitor>> {
    self
      .window
      .dispatcher
      .primary_monitor()
      .map(|m| m.map(Into::into))
      .map_err(Into::into)
  }

  /// Returns the list of all the monitors available on the system.
  pub fn available_monitors(&self) -> crate::Result<Vec<Monitor>> {
    self
      .window
      .dispatcher
      .available_monitors()
      .map(|m| m.into_iter().map(Into::into).collect())
      .map_err(Into::into)
  }

  /// Returns the native handle that is used by this window.
  #[cfg(target_os = "macos")]
  pub fn ns_window(&self) -> crate::Result<*mut std::ffi::c_void> {
    self
      .window
      .dispatcher
      .raw_window_handle()
      .map_err(Into::into)
      .and_then(|handle| {
        if let raw_window_handle::RawWindowHandle::AppKit(h) = handle {
          Ok(h.ns_window)
        } else {
          Err(crate::Error::InvalidWindowHandle)
        }
      })
  }

  /// Returns the pointer to the content view of this window.
  #[cfg(target_os = "macos")]
  pub fn ns_view(&self) -> crate::Result<*mut std::ffi::c_void> {
    self
      .window
      .dispatcher
      .raw_window_handle()
      .map_err(Into::into)
      .and_then(|handle| {
        if let raw_window_handle::RawWindowHandle::AppKit(h) = handle {
          Ok(h.ns_view)
        } else {
          Err(crate::Error::InvalidWindowHandle)
        }
      })
  }

  /// Returns the native handle that is used by this window.
  #[cfg(windows)]
  pub fn hwnd(&self) -> crate::Result<HWND> {
    self
      .window
      .dispatcher
      .raw_window_handle()
      .map_err(Into::into)
      .and_then(|handle| {
        if let raw_window_handle::RawWindowHandle::Win32(h) = handle {
          Ok(HWND(h.hwnd as _))
        } else {
          Err(crate::Error::InvalidWindowHandle)
        }
      })
  }

  /// Returns the `ApplicationWindow` from gtk crate that is used by this window.
  ///
  /// Note that this type can only be used on the main thread.
  #[cfg(any(
    target_os = "linux",
    target_os = "dragonfly",
    target_os = "freebsd",
    target_os = "netbsd",
    target_os = "openbsd"
  ))]
  pub fn gtk_window(&self) -> crate::Result<gtk::ApplicationWindow> {
    self.window.dispatcher.gtk_window().map_err(Into::into)
  }

  /// Returns the vertical [`gtk::Box`] that is added by default as the sole child of this window.
  ///
  /// Note that this type can only be used on the main thread.
  #[cfg(any(
    target_os = "linux",
    target_os = "dragonfly",
    target_os = "freebsd",
    target_os = "netbsd",
    target_os = "openbsd"
  ))]
  pub fn default_vbox(&self) -> crate::Result<gtk::Box> {
    self.window.dispatcher.default_vbox().map_err(Into::into)
  }

  /// Returns the current window theme.
  ///
  /// ## Platform-specific
  ///
  /// - **macOS**: Only supported on macOS 10.14+.
  pub fn theme(&self) -> crate::Result<Theme> {
    self.window.dispatcher.theme().map_err(Into::into)
  }
}

/// Desktop window setters and actions.
#[cfg(desktop)]
impl<R: Runtime> Window<R> {
  /// Centers the window.
  pub fn center(&self) -> crate::Result<()> {
    self.window.dispatcher.center().map_err(Into::into)
  }

  /// Requests user attention to the window, this has no effect if the application
  /// is already focused. How requesting for user attention manifests is platform dependent,
  /// see `UserAttentionType` for details.
  ///
  /// Providing `None` will unset the request for user attention. Unsetting the request for
  /// user attention might not be done automatically by the WM when the window receives input.
  ///
  /// ## Platform-specific
  ///
  /// - **macOS:** `None` has no effect.
  /// - **Linux:** Urgency levels have the same effect.
  pub fn request_user_attention(
    &self,
    request_type: Option<UserAttentionType>,
  ) -> crate::Result<()> {
    self
      .window
      .dispatcher
      .request_user_attention(request_type)
      .map_err(Into::into)
  }

  /// Determines if this window should be resizable.
  /// When resizable is set to false, native window's maximize button is automatically disabled.
  pub fn set_resizable(&self, resizable: bool) -> crate::Result<()> {
    self
      .window
      .dispatcher
      .set_resizable(resizable)
      .map_err(Into::into)
  }

  /// Determines if this window's native maximize button should be enabled.
  /// If resizable is set to false, this setting is ignored.
  ///
  /// ## Platform-specific
  ///
  /// - **macOS:** Disables the "zoom" button in the window titlebar, which is also used to enter fullscreen mode.
  /// - **Linux / iOS / Android:** Unsupported.
  pub fn set_maximizable(&self, maximizable: bool) -> crate::Result<()> {
    self
      .window
      .dispatcher
      .set_maximizable(maximizable)
      .map_err(Into::into)
  }

  /// Determines if this window's native minize button should be enabled.
  ///
  /// ## Platform-specific
  ///
  /// - **Linux / iOS / Android:** Unsupported.
  pub fn set_minimizable(&self, minimizable: bool) -> crate::Result<()> {
    self
      .window
      .dispatcher
      .set_minimizable(minimizable)
      .map_err(Into::into)
  }

  /// Determines if this window's native close button should be enabled.
  ///
  /// ## Platform-specific
  ///
  /// - **Linux:** "GTK+ will do its best to convince the window manager not to show a close button.
  ///   Depending on the system, this function may not have any effect when called on a window that is already visible"
  /// - **iOS / Android:** Unsupported.
  pub fn set_closable(&self, closable: bool) -> crate::Result<()> {
    self
      .window
      .dispatcher
      .set_closable(closable)
      .map_err(Into::into)
  }

  /// Set this window's title.
  pub fn set_title(&self, title: &str) -> crate::Result<()> {
    self
      .window
      .dispatcher
      .set_title(title.to_string())
      .map_err(Into::into)
  }

  /// Maximizes this window.
  pub fn maximize(&self) -> crate::Result<()> {
    self.window.dispatcher.maximize().map_err(Into::into)
  }

  /// Un-maximizes this window.
  pub fn unmaximize(&self) -> crate::Result<()> {
    self.window.dispatcher.unmaximize().map_err(Into::into)
  }

  /// Minimizes this window.
  pub fn minimize(&self) -> crate::Result<()> {
    self.window.dispatcher.minimize().map_err(Into::into)
  }

  /// Un-minimizes this window.
  pub fn unminimize(&self) -> crate::Result<()> {
    self.window.dispatcher.unminimize().map_err(Into::into)
  }

  /// Show this window.
  pub fn show(&self) -> crate::Result<()> {
    self.window.dispatcher.show().map_err(Into::into)
  }

  /// Hide this window.
  pub fn hide(&self) -> crate::Result<()> {
    self.window.dispatcher.hide().map_err(Into::into)
  }

  /// Closes this window.
  /// # Panics
  ///
  /// - Panics if the event loop is not running yet, usually when called on the [`setup`](crate::Builder#method.setup) closure.
  /// - Panics when called on the main thread, usually on the [`run`](crate::App#method.run) closure.
  ///
  /// You can spawn a task to use the API using [`crate::async_runtime::spawn`] or [`std::thread::spawn`] to prevent the panic.
  pub fn close(&self) -> crate::Result<()> {
    self.window.dispatcher.close().map_err(Into::into)
  }

  /// Determines if this window should be [decorated].
  ///
  /// [decorated]: https://en.wikipedia.org/wiki/Window_(computing)#Window_decoration
  pub fn set_decorations(&self, decorations: bool) -> crate::Result<()> {
    self
      .window
      .dispatcher
      .set_decorations(decorations)
      .map_err(Into::into)
  }

  /// Determines if this window should have shadow.
  ///
  /// ## Platform-specific
  ///
  /// - **Windows:**
  ///   - `false` has no effect on decorated window, shadow are always ON.
  ///   - `true` will make ndecorated window have a 1px white border,
  /// and on Windows 11, it will have a rounded corners.
  /// - **Linux:** Unsupported.
  pub fn set_shadow(&self, enable: bool) -> crate::Result<()> {
    self
      .window
      .dispatcher
      .set_shadow(enable)
      .map_err(Into::into)
  }

  /// Sets window effects, pass [`None`] to clear any effects applied if possible.
  ///
  /// Requires the window to be transparent.
  ///
  /// See [`EffectsBuilder`] for a convenient builder for [`WindowEffectsConfig`].
  ///
  #[cfg_attr(
    feature = "unstable",
    doc = r####"
```rust,no_run
use tauri::{Manager, window::{Color, Effect, EffectState, EffectsBuilder}};
tauri::Builder::default()
  .setup(|app| {
    let window = app.get_window("main").unwrap();
    window.set_effects(
      EffectsBuilder::new()
        .effect(Effect::Popover)
        .state(EffectState::Active)
        .radius(5.)
        .color(Color(0, 0, 0, 255))
        .build(),
    )?;
    Ok(())
  });
```
  "####
  )]
  ///
  /// ## Platform-specific:
  ///
  /// - **Windows**: If using decorations or shadows, you may want to try this workaround <https://github.com/tauri-apps/tao/issues/72#issuecomment-975607891>
  /// - **Linux**: Unsupported
  pub fn set_effects<E: Into<Option<WindowEffectsConfig>>>(&self, effects: E) -> crate::Result<()> {
    let effects = effects.into();
    let window = self.clone();
    self.run_on_main_thread(move || {
      let _ = crate::vibrancy::set_window_effects(&window, effects);
    })
  }

  /// Determines if this window should always be below other windows.
  pub fn set_always_on_bottom(&self, always_on_bottom: bool) -> crate::Result<()> {
    self
      .window
      .dispatcher
      .set_always_on_bottom(always_on_bottom)
      .map_err(Into::into)
  }

  /// Determines if this window should always be on top of other windows.
  pub fn set_always_on_top(&self, always_on_top: bool) -> crate::Result<()> {
    self
      .window
      .dispatcher
      .set_always_on_top(always_on_top)
      .map_err(Into::into)
  }

  /// Sets whether the window should be visible on all workspaces or virtual desktops.
  pub fn set_visible_on_all_workspaces(
    &self,
    visible_on_all_workspaces: bool,
  ) -> crate::Result<()> {
    self
      .window
      .dispatcher
      .set_visible_on_all_workspaces(visible_on_all_workspaces)
      .map_err(Into::into)
  }

  /// Prevents the window contents from being captured by other apps.
  pub fn set_content_protected(&self, protected: bool) -> crate::Result<()> {
    self
      .window
      .dispatcher
      .set_content_protected(protected)
      .map_err(Into::into)
  }

  /// Resizes this window.
  pub fn set_size<S: Into<Size>>(&self, size: S) -> crate::Result<()> {
    self
      .window
      .dispatcher
      .set_size(size.into())
      .map_err(Into::into)
  }

  /// Sets this window's minimum size.
  pub fn set_min_size<S: Into<Size>>(&self, size: Option<S>) -> crate::Result<()> {
    self
      .window
      .dispatcher
      .set_min_size(size.map(|s| s.into()))
      .map_err(Into::into)
  }

  /// Sets this window's maximum size.
  pub fn set_max_size<S: Into<Size>>(&self, size: Option<S>) -> crate::Result<()> {
    self
      .window
      .dispatcher
      .set_max_size(size.map(|s| s.into()))
      .map_err(Into::into)
  }

  /// Sets this window's position.
  pub fn set_position<Pos: Into<Position>>(&self, position: Pos) -> crate::Result<()> {
    self
      .window
      .dispatcher
      .set_position(position.into())
      .map_err(Into::into)
  }

  /// Determines if this window should be fullscreen.
  pub fn set_fullscreen(&self, fullscreen: bool) -> crate::Result<()> {
    self
      .window
      .dispatcher
      .set_fullscreen(fullscreen)
      .map_err(Into::into)
  }

  /// Bring the window to front and focus.
  pub fn set_focus(&self) -> crate::Result<()> {
    self.window.dispatcher.set_focus().map_err(Into::into)
  }

  /// Sets this window' icon.
  pub fn set_icon(&self, icon: Icon) -> crate::Result<()> {
    self
      .window
      .dispatcher
      .set_icon(icon.try_into()?)
      .map_err(Into::into)
  }

  /// Whether to hide the window icon from the taskbar or not.
  ///
  /// ## Platform-specific
  ///
  /// - **macOS:** Unsupported.
  pub fn set_skip_taskbar(&self, skip: bool) -> crate::Result<()> {
    self
      .window
      .dispatcher
      .set_skip_taskbar(skip)
      .map_err(Into::into)
  }

  /// Grabs the cursor, preventing it from leaving the window.
  ///
  /// There's no guarantee that the cursor will be hidden. You should
  /// hide it by yourself if you want so.
  ///
  /// ## Platform-specific
  ///
  /// - **Linux:** Unsupported.
  /// - **macOS:** This locks the cursor in a fixed location, which looks visually awkward.
  pub fn set_cursor_grab(&self, grab: bool) -> crate::Result<()> {
    self
      .window
      .dispatcher
      .set_cursor_grab(grab)
      .map_err(Into::into)
  }

  /// Modifies the cursor's visibility.
  ///
  /// If `false`, this will hide the cursor. If `true`, this will show the cursor.
  ///
  /// ## Platform-specific
  ///
  /// - **Windows:** The cursor is only hidden within the confines of the window.
  /// - **macOS:** The cursor is hidden as long as the window has input focus, even if the cursor is
  ///   outside of the window.
  pub fn set_cursor_visible(&self, visible: bool) -> crate::Result<()> {
    self
      .window
      .dispatcher
      .set_cursor_visible(visible)
      .map_err(Into::into)
  }

  /// Modifies the cursor icon of the window.
  pub fn set_cursor_icon(&self, icon: CursorIcon) -> crate::Result<()> {
    self
      .window
      .dispatcher
      .set_cursor_icon(icon)
      .map_err(Into::into)
  }

  /// Changes the position of the cursor in window coordinates.
  pub fn set_cursor_position<Pos: Into<Position>>(&self, position: Pos) -> crate::Result<()> {
    self
      .window
      .dispatcher
      .set_cursor_position(position)
      .map_err(Into::into)
  }

  /// Ignores the window cursor events.
  pub fn set_ignore_cursor_events(&self, ignore: bool) -> crate::Result<()> {
    self
      .window
      .dispatcher
      .set_ignore_cursor_events(ignore)
      .map_err(Into::into)
  }

  /// Starts dragging the window.
  pub fn start_dragging(&self) -> crate::Result<()> {
    self.window.dispatcher.start_dragging().map_err(Into::into)
  }

  /// Starts resize-dragging the window.
  pub fn start_resize_dragging(&self, direction: ResizeDirection) -> crate::Result<()> {
    self
      .window
      .dispatcher
      .start_resize_dragging(direction)
      .map_err(Into::into)
  }

  /// Sets the taskbar progress state.
  ///
  /// ## Platform-specific
  ///
  /// - **Linux / macOS**: Progress bar is app-wide and not specific to this window.
  /// - **Linux**: Only supported desktop environments with `libunity` (e.g. GNOME).
  /// - **iOS / Android:** Unsupported.
  pub fn set_progress_bar(
    &self,
    progress_state: crate::utils::ProgressBarState,
  ) -> crate::Result<()> {
    self
      .window
      .dispatcher
      .set_progress_bar(progress_state)
      .map_err(Into::into)
  }
}

/// Event system APIs.
impl<R: Runtime> Window<R> {
  /// Listen to an event on this window.
  ///
  /// # Examples
  #[cfg_attr(
    feature = "unstable",
    doc = r####"
```
use tauri::Manager;

tauri::Builder::default()
  .setup(|app| {
    let window = app.get_window("main").unwrap();
    window.listen("component-loaded", move |event| {
      println!("window just loaded a component");
    });

    Ok(())
  });
```
  "####
  )]
  pub fn listen<F>(&self, event: impl Into<String>, handler: F) -> EventId
  where
    F: Fn(Event) + Send + 'static,
  {
    // TODO: listen on all webviews
    self.manager.listen(event.into(), None, handler)
  }

  /// Unlisten to an event on this window.
  ///
  /// # Examples
  #[cfg_attr(
    feature = "unstable",
    doc = r####"
```
use tauri::Manager;

tauri::Builder::default()
  .setup(|app| {
    let window = app.get_window("main").unwrap();
    let window_ = window.clone();
    let handler = window.listen("component-loaded", move |event| {
      println!("window just loaded a component");

      // we no longer need to listen to the event
      // we also could have used `window.once` instead
      window_.unlisten(event.id());
    });

    // stop listening to the event when you do not need it anymore
    window.unlisten(handler);

    Ok(())
  });
```
  "####
  )]
  pub fn unlisten(&self, id: EventId) {
    self.manager.unlisten(id)
  }

  /// Listen to an event on this window only once.
  ///
  /// See [`Self::listen`] for more information.
  pub fn once<F>(&self, event: impl Into<String>, handler: F)
  where
    F: FnOnce(Event) + Send + 'static,
  {
    // TODO: listen on all webviews
    self.manager.once(event.into(), None, handler)
  }
}

/// The [`WindowEffectsConfig`] object builder
#[derive(Default)]
pub struct EffectsBuilder(WindowEffectsConfig);
impl EffectsBuilder {
  /// Create a new [`WindowEffectsConfig`] builder
  pub fn new() -> Self {
    Self(WindowEffectsConfig::default())
  }

  /// Adds effect to the [`WindowEffectsConfig`] `effects` field
  pub fn effect(mut self, effect: Effect) -> Self {
    self.0.effects.push(effect);
    self
  }

  /// Adds effects to the [`WindowEffectsConfig`] `effects` field
  pub fn effects<I: IntoIterator<Item = Effect>>(mut self, effects: I) -> Self {
    self.0.effects.extend(effects);
    self
  }

  /// Clears the [`WindowEffectsConfig`] `effects` field
  pub fn clear_effects(mut self) -> Self {
    self.0.effects.clear();
    self
  }

  /// Sets `state` field for the [`WindowEffectsConfig`] **macOS Only**
  pub fn state(mut self, state: EffectState) -> Self {
    self.0.state = Some(state);
    self
  }
  /// Sets `radius` field fo the [`WindowEffectsConfig`] **macOS Only**
  pub fn radius(mut self, radius: f64) -> Self {
    self.0.radius = Some(radius);
    self
  }
  /// Sets `color` field fo the [`WindowEffectsConfig`] **Windows Only**
  pub fn color(mut self, color: Color) -> Self {
    self.0.color = Some(color);
    self
  }

  /// Builds a [`WindowEffectsConfig`]
  pub fn build(self) -> WindowEffectsConfig {
    self.0
  }
}

impl From<WindowEffectsConfig> for EffectsBuilder {
  fn from(value: WindowEffectsConfig) -> Self {
    Self(value)
  }
}

#[cfg(test)]
mod tests {
  #[test]
  fn window_is_send_sync() {
    crate::test_utils::assert_send::<super::Window>();
    crate::test_utils::assert_sync::<super::Window>();
  }
}<|MERGE_RESOLUTION|>--- conflicted
+++ resolved
@@ -252,8 +252,6 @@
       menu: None,
       #[cfg(desktop)]
       on_menu_event: None,
-<<<<<<< HEAD
-      window_effects: None,
     };
 
     #[cfg(all(desktop, unstable))]
@@ -262,8 +260,6 @@
         .get_window(&parent)
         .ok_or(crate::Error::WindowNotFound)?;
       builder = builder.parent(&window)?;
-=======
->>>>>>> 9cb9aa79
     }
 
     Ok(builder)
