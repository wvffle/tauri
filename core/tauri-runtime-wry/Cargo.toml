--- conflicted
+++ resolved
@@ -14,11 +14,7 @@
 
 [dependencies]
 wry = { version = "0.35.2", default-features = false, features = [ "file-drop", "protocol", "os-webview" ] }
-<<<<<<< HEAD
-tao = { git = "https://github.com/tauri-apps/tao", branch = "refactor/relax-transient-for", default-features = false, features = [ "rwh_05" ] }
-=======
-tao = { version = "0.24", default-features = false, features = [ "rwh_05", "rwh_06" ] }
->>>>>>> 30a64a9c
+tao = { git = "https://github.com/tauri-apps/tao", branch = "dev", default-features = false, features = [ "rwh_05", "rwh_06" ] }
 tauri-runtime = { version = "1.0.0-alpha.8", path = "../tauri-runtime" }
 tauri-utils = { version = "2.0.0-alpha.13", path = "../tauri-utils" }
 raw-window-handle = "0.5"
